--- conflicted
+++ resolved
@@ -31,22 +31,6 @@
     async def invoke(self) -> Any:
         assert self.context.command is not None
 
-<<<<<<< HEAD
-        command: Command = self.context.command
-        cooldown = command.cooldown if hasattr(command, "cooldown") else None
-        ctx = self.context
-        parser = ctx.parser
-        parser.command = command
-
-        kwargs, args = await parser.parse_arguments()
-        if all(check(ctx) for check in command.checks):
-
-            async def run_command(ctx: Context) -> Any:
-                if command.parent is not None:
-                    return await command(command.parent, ctx, *args, **kwargs)
-
-                return await command(ctx, *args, **kwargs)
-=======
         cooldown = (
             self.context.command.cooldown
             if hasattr(self.context.command, "cooldown")
@@ -54,24 +38,26 @@
         )
         self.context.parser.command = self.context.command
         kwargs, args = await self.context.parser.parse_arguments()
->>>>>>> 8b4fa60c
 
+        if all(check(self.context) for check in self.context.command.checks):
             if cooldown is not None:
-                if cooldown.get_cooldown_reset(ctx.message) is None:
-                    cooldown.set_cooldown_time(ctx.message)
+                if cooldown.get_cooldown_reset(self.context.message) is None:
+                    cooldown.set_cooldown_time(self.context.message)
 
-                if cooldown._check_cooldown(ctx.message):
-                    cooldown._update_cooldown(ctx.message)
-                    return await run_command(ctx)
+                if cooldown._check_cooldown(self.context.message):
+                    cooldown._update_cooldown(self.context.message)
+                    return await self.context.command(self.context, *args, **kwargs)
+                else:
+                    cooldown_data = cooldown.get_cooldown_reset(self.context.message)
+                    return self.context.bot._state.dispatch(
+                        "command_error",
+                        self.context,
+                        CommandOnCooldown(cooldown_data.retry_after, "Command on cooldown"),  # type: ignore
+                    )
 
-                cooldown_data = cooldown.get_cooldown_reset(ctx.message)
-                return ctx.bot._state.dispatch(
-                    "command_error", ctx, CommandOnCooldown(cooldown_data.retry_after)  # type: ignore
-                )
+            return await self.context.command(self.context, *args, **kwargs)
 
-            return await run_command(ctx)
-
-        return ctx.bot._state.dispatch("command_error", ctx, CheckFailed)
+        self.context.bot._state.dispatch("command_error", self.context, CheckFailed())
 
     def __enter__(self) -> Handler:
         with contextlib.suppress():
